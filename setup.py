from setuptools import setup, find_packages
from pathlib import Path

# Read README.md
this_directory = Path(__file__).parent
long_description = (this_directory / "README.md").read_text()

setup(
    name="glayout",
    version="0.1.1",
    description="A PDK-agnostic layout automation framework for analog circuit design",
    long_description=long_description,
    long_description_content_type="text/markdown", 
    author="OpenFASOC Team",
    author_email="mehdi@umich.edu",
    packages=find_packages(where="src"),
    package_dir={"": "src"},
    include_package_data=True,
<<<<<<< HEAD
    package_data={"glayout": ["*.spice","*.lydrc"]},
=======
>>>>>>> fc1777d2
    install_requires=[
        "gdsfactory>6.0.0,<=7.7.0",
        "numpy>1.21.0,<=1.24.0",
        "pandas>1.3.0,<=2.3.0",
        "matplotlib>3.4.0,<=3.10.0",
        "klayout>=0.28.0",
        "prettyprint",
        "prettyprinttree",
        "gdstk",
        "svgutils",
        "nltk",
        "ipywidgets",
    ],
    extras_require={
        "dev": [
            "pytest>=7.0.0",
            "pytest-cov>=3.0.0",
            "black>=22.0.0",
            "isort>=5.0.0",
            "flake8>=4.0.0",
        ],
        "ml": [
            "torch>=1.10.0",
            "transformers>=4.0.0",
            "scikit-learn>=1.0.0",
        ]
    },
    python_requires=">=3.10",
    classifiers=[
        "Development Status :: 4 - Beta",
        "Intended Audience :: Science/Research",
        "Topic :: Scientific/Engineering :: Electronic Design Automation (EDA)",
        "License :: OSI Approved :: MIT License",
        "Programming Language :: Python :: 3.10",
    ],
)<|MERGE_RESOLUTION|>--- conflicted
+++ resolved
@@ -16,10 +16,6 @@
     packages=find_packages(where="src"),
     package_dir={"": "src"},
     include_package_data=True,
-<<<<<<< HEAD
-    package_data={"glayout": ["*.spice","*.lydrc"]},
-=======
->>>>>>> fc1777d2
     install_requires=[
         "gdsfactory>6.0.0,<=7.7.0",
         "numpy>1.21.0,<=1.24.0",
